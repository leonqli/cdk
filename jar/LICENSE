<<<<<<< HEAD
This file lists the licenses for the libraries in this directory.

Apache License (2.0/1.1):
log4j.jar

Artistic License:
cmlxom-2.5.b1.jar

Public Domain :
jama-1.0.2.jar, vecmath1.2-1.14.jar
=======
The respective Copyright and License information for all the libraries
in this folder are found in the .meta file matching the jar.
>>>>>>> ae661aab
<|MERGE_RESOLUTION|>--- conflicted
+++ resolved
@@ -1,15 +1,2 @@
-<<<<<<< HEAD
-This file lists the licenses for the libraries in this directory.
-
-Apache License (2.0/1.1):
-log4j.jar
-
-Artistic License:
-cmlxom-2.5.b1.jar
-
-Public Domain :
-jama-1.0.2.jar, vecmath1.2-1.14.jar
-=======
 The respective Copyright and License information for all the libraries
-in this folder are found in the .meta file matching the jar.
->>>>>>> ae661aab
+in this folder are found in the .meta file matching the jar.