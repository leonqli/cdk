--- conflicted
+++ resolved
@@ -567,11 +567,7 @@
 
 
 	/**
-<<<<<<< HEAD
-	 *  Returns true if all atoms in an AtomContainer have coordinates
-=======
 	 * Returns the largest (number of atoms) ring set in a molecule.
->>>>>>> 0d36ceb9
 	 *
 	 *@param  ac  AtomContainer
 	 *@return     boolean
