--- conflicted
+++ resolved
@@ -1,4 +1,3 @@
-<<<<<<< HEAD
 /* $RCSfile: $
  * $Author$
  * $Date$
@@ -24,11 +23,18 @@
  */
 package org.openscience.cdk.atomtype;
 
+import java.util.List;
+
 import org.openscience.cdk.CDKConstants;
 import org.openscience.cdk.annotations.TestClass;
 import org.openscience.cdk.annotations.TestMethod;
 import org.openscience.cdk.exception.CDKException;
-import org.openscience.cdk.interfaces.*;
+import org.openscience.cdk.interfaces.IAtom;
+import org.openscience.cdk.interfaces.IAtomContainer;
+import org.openscience.cdk.interfaces.IAtomType;
+import org.openscience.cdk.interfaces.IBond;
+import org.openscience.cdk.interfaces.IRing;
+import org.openscience.cdk.interfaces.IRingSet;
 
 /**
  * Determines the EState atom types.
@@ -76,7 +82,7 @@
 
 			String element = atom.getSymbol();
 
-			java.util.List attachedAtoms = atomContainer.getConnectedAtomsList(atom);
+			List<IAtom> attachedAtoms = atomContainer.getConnectedAtomsList(atom);
 
 			for (int j = 0; j <= attachedAtoms.size() - 1; j++) {
 				IAtom attached = (IAtom)attachedAtoms.get(j);
@@ -192,207 +198,4 @@
 		return(true);
 	}
 
-}
-=======
-/* $RCSfile: $
- * $Author$
- * $Date$
- * $Revision$
- *
- * Copyright (C) 2006-2007  Todd Martin (Environmental Protection Agency) <Martin.Todd@epamail.epa.gov>
- *
- * Contact: cdk-devel@lists.sourceforge.net
- *
- * This program is free software; you can redistribute it and/or
- * modify it under the terms of the GNU Lesser General Public License
- * as published by the Free Software Foundation; either version 2.1
- * of the License, or (at your option) any later version.
- *
- * This program is distributed in the hope that it will be useful,
- * but WITHOUT ANY WARRANTY; without even the implied warranty of
- * MERCHANTABILITY or FITNESS FOR A PARTICULAR PURPOSE.  See the
- * GNU Lesser General Public License for more details.
- *
- * You should have received a copy of the GNU Lesser General Public License
- * along with this program; if not, write to the Free Software
- * Foundation, Inc., 51 Franklin St, Fifth Floor, Boston, MA 02110-1301 USA.
- */
-package org.openscience.cdk.atomtype;
-
-import java.util.List;
-
-import org.openscience.cdk.CDKConstants;
-import org.openscience.cdk.annotations.TestClass;
-import org.openscience.cdk.annotations.TestMethod;
-import org.openscience.cdk.exception.CDKException;
-import org.openscience.cdk.interfaces.IAtom;
-import org.openscience.cdk.interfaces.IAtomContainer;
-import org.openscience.cdk.interfaces.IAtomType;
-import org.openscience.cdk.interfaces.IBond;
-import org.openscience.cdk.interfaces.IRing;
-import org.openscience.cdk.interfaces.IRingSet;
-
-/**
- * Determines the EState atom types.
- *
- * @author Todd Martin
- * @author nick
- * @cdk.module standard
- * @cdk.svnrev $Revision$
- * @cdk.keyword atom type, E-state
- */
-@TestClass("org.openscience.cdk.atomtype.EStateAtomTypeMatcherTest")
-public class EStateAtomTypeMatcher  implements IAtomTypeMatcher {
-
-	IRingSet ringSet = null;
-
-	public void setRingSet(IRingSet rs)
-	{
-		ringSet = rs;
-	}
-
-	@TestMethod("testFindMatchingAtomType_IAtomContainer")
-  public IAtomType[] findMatchingAtomType(IAtomContainer atomContainer) throws CDKException {
-      IAtomType[] types = new IAtomType[atomContainer.getAtomCount()];
-      int typeCounter = 0;
-      for (IAtom atom : atomContainer.atoms()) {
-          types[typeCounter] = findMatchingAtomType(atomContainer, atom);
-          typeCounter++;
-      }
-      return types;
-  }
-
-    @TestMethod("testSP3Atoms,testNaCl,testNaphthalene,testSP2Atoms,testSPAtoms,testBenzeneFromSmiles")
-    public IAtomType findMatchingAtomType(IAtomContainer atomContainer, IAtom atom)
-	{
-
-		IAtomType atomType = null;
-		try {
-			String fragment = "";
-			int NumHAtoms = 0;
-			int NumSingleBonds2 = 0;
-			int NumDoubleBonds2 = 0;
-			int NumTripleBonds2 = 0;
-			int NumAromaticBonds2 = 0;
-			int NumAromaticBondsTotal2 = 0;
-
-			String element = atom.getSymbol();
-
-			List<IAtom> attachedAtoms = atomContainer.getConnectedAtomsList(atom);
-
-			for (int j = 0; j <= attachedAtoms.size() - 1; j++) {
-				IAtom attached = (IAtom)attachedAtoms.get(j);
-				IBond b = atomContainer.getBond(atom, attached);
-				if(attached.getSymbol().equals("H"))
-					NumHAtoms++;
-
-				if (atom.getFlag(CDKConstants.ISAROMATIC)
-						&& attached.getFlag(CDKConstants.ISAROMATIC)) {
-
-					boolean SameRing = inSameAromaticRing(atomContainer, atom,
-							attached, ringSet);
-
-					if (SameRing) {
-						NumAromaticBonds2++;
-						if (element.equals("N")) {
-							if (b.getOrder() == IBond.Order.SINGLE)
-								NumAromaticBondsTotal2++;
-							if (b.getOrder() == IBond.Order.DOUBLE)
-								NumAromaticBondsTotal2 = NumAromaticBondsTotal2 + 2;
-						}
-					} else {
-						if (b.getOrder() == IBond.Order.SINGLE)
-							NumSingleBonds2++;
-						if (b.getOrder() == IBond.Order.DOUBLE)
-							NumDoubleBonds2++;
-						if (b.getOrder() == IBond.Order.TRIPLE)
-							NumTripleBonds2++;
-					}
-
-				} else {
-
-					if (b.getOrder() == IBond.Order.SINGLE)
-						NumSingleBonds2++;
-					if (b.getOrder() == IBond.Order.DOUBLE)
-						NumDoubleBonds2++;
-					if (b.getOrder() == IBond.Order.TRIPLE)
-						NumTripleBonds2++;
-				}
-			}
-			NumSingleBonds2 = NumSingleBonds2 - NumHAtoms;
-
-			// assign frag here
-			fragment = "S";
-
-			for (int j = 0; j <= NumTripleBonds2 - 1; j++) {
-				fragment += "t";
-			}
-
-			for (int j = 0; j <= NumDoubleBonds2 - 1; j++) {
-				fragment += "d";
-			}
-
-			for (int j = 0; j <= NumSingleBonds2 - 1; j++) {
-				fragment += "s";
-			}
-
-			for (int j = 0; j <= NumAromaticBonds2 - 1; j++) {
-				fragment += "a";
-			}
-
-			fragment += element;
-
-			if (atom.getFormalCharge() == 1) {
-				fragment += "p";
-			} else if (atom.getFormalCharge() == -1) {
-				fragment += "m";
-			}
-
-			if (NumHAtoms == 1)
-				fragment += "H";
-			else
-				if (NumHAtoms > 1)
-					fragment += ("H" + NumHAtoms);
-
-			atomType = atom.getBuilder().newAtomType(fragment, atom.getSymbol());
-			atomType.setFormalCharge(atom.getFormalCharge());
-			if (atom.getFlag(CDKConstants.ISAROMATIC))
-				atomType.setFlag(CDKConstants.ISAROMATIC, true);
-
-		} catch (Exception e) {
-			e.printStackTrace();
-		}
-
-		return atomType;
-	}
-
-    @TestMethod("testAromaticAtoms")
-    public static boolean inSameAromaticRing(IAtomContainer m, IAtom atom1,
-			IAtom atom2, IRingSet rs)
-	{
-		if (rs == null) 
-			return false;
-		for (int i = 0; i <= rs.getAtomContainerCount() - 1; i++)
-		{
-			IRing r = (IRing) rs.getAtomContainer(i);
-			if (r.contains(atom1) && r.contains(atom2))
-			{
-				if (isAromaticRing(r))
-					return(true);
-			}
-		}
-		return false;
-	}
-
-    @TestMethod("testAromaticAtoms")
-	static boolean  isAromaticRing(IRing ring)
-	{
-		for (int i = 0; i < ring.getAtomCount(); i++)
-			if(!ring.getAtom(i).getFlag(CDKConstants.ISAROMATIC))
-				return(false);
-
-		return(true);
-	}
-
-}
->>>>>>> f583a03b
+}