/* $Revision: 6707 $ $Author: egonw $ $Date: 2006-07-30 16:38:18 -0400 (Sun, 30 Jul 2006) $
 * 
 * Copyright (C) 2006  Egon Willighagen
 * 
 * Contact: cdk-devel@lists.sourceforge.net
 * 
 * This program is free software; you can redistribute it and/or
 * modify it under the terms of the GNU Lesser General Public License
 * as published by the Free Software Foundation; either version 2.1
 * of the License, or (at your option) any later version.
 * All we ask is that proper credit is given for our work, which includes
 * - but is not limited to - adding the above copyright notice to the beginning
 * of your source code files, and to any copyright notice that you may distribute
 * with programs based on this work.
 * 
 * This program is distributed in the hope that it will be useful,
 * but WITHOUT ANY WARRANTY; without even the implied warranty of
 * MERCHANTABILITY or FITNESS FOR A PARTICULAR PURPOSE.  See the
 * GNU Lesser General Public License for more details.
 * 
 * You should have received a copy of the GNU Lesser General Public License
 * along with this program; if not, write to the Free Software
 * Foundation, Inc., 51 Franklin St, Fifth Floor, Boston, MA 02110-1301 USA.
 */
package net.sf.cdk.tools;

import java.io.BufferedReader;
import java.io.File;
import java.io.FileReader;
import java.io.FileWriter;
import java.io.IOException;
import java.io.PrintWriter;
import java.util.ArrayList;
import java.util.Hashtable;
import java.util.Iterator;
import java.util.List;
import java.util.Map;

/**
 * Class that creates the ${build}/*.javafiles.
 * 
 * @author egonw
 */
public class MakeJavafilesFiles {

    private Map<String,List<String>> cdkPackages;
    private Map<String,List<String>> cdkSets;
    
    private String default_module;

    /** Java files that should not be processed because they are
     * listed in a *.autogenerated file.
     */
    private List<String> blacklist;
   
    private String sourceDir = null;
    private String outputDir = null;
    private String metainfDir = null;

    public MakeJavafilesFiles(String metainfDir, String sourceDir, String outputDir) {
        cdkPackages = new Hashtable<String,List<String>>();
        cdkSets = new Hashtable<String,List<String>>();
        this.sourceDir = sourceDir;
        this.outputDir = outputDir;
        this.metainfDir = metainfDir;
        readBlackList();
        if (sourceDir.contains("test")) {
            default_module = "test-extra";
        } else {
            default_module = "extra";
        }
    }
	
    private void readBlackList() {
    	blacklist = new ArrayList<String>();
		String metainfDirPath = this.metainfDir;
		File metinfDir = new File(metainfDirPath);
		File[] files = metinfDir.listFiles();
		for (int i=0; i<files.length; i++) {
			if (files[i].getName().endsWith(".autogenerated")) {
				// add content to blacklist
				try {
					BufferedReader reader = new BufferedReader(new FileReader(files[i]));
					String line = reader.readLine();
					while (line != null) {
						line.trim();
						if (line.length() > 0) 
							blacklist.add(line);
						line = reader.readLine();
					}
				} catch (Exception e) {
					System.out.println("Error reading a *.autogenerated file: " + e.getMessage());
					e.printStackTrace();
					System.exit(1);
				}
			}
		}
		
	}

	public void outputResults() {
        // output information in .javafiles and .classes files
        try {
			Iterator<String> keys = cdkPackages.keySet().iterator();
			while (keys.hasNext()) {
			    String key = (String)keys.next();
			    
			    // create one file for each cdk package = key
			    PrintWriter outJava = new PrintWriter(
			    	new FileWriter(outputDir + "/" + key + ".javafiles")
			    );
			    PrintWriter outClass = new PrintWriter(
			    	new FileWriter(outputDir + "/" + key + ".classes")
			    );
			    List<String> packageClasses = cdkPackages.get(key);
			    Iterator<String> classes = packageClasses.iterator();
			    while (classes.hasNext()) {
			        String packageClass = toAPIPath(classes.next());
			        if (!blacklist.contains(packageClass + ".java")) {
			        	outJava.println(packageClass + ".java");
			        	outClass.println(packageClass + "*.class");
			        }
			    }
			    outJava.flush(); outJava.close();
			    outClass.flush(); outClass.close();
			}
	        // output information in .set files
	        keys = cdkSets.keySet().iterator();
	        while (keys.hasNext()) {
	            String key = (String)keys.next();
	            
	            // create one file for each cdk package = key
	            PrintWriter outJava = new PrintWriter(
	            	new FileWriter(outputDir + "/" + key + ".set")
	            );
	            List<String> packageClasses = cdkSets.get(key);
	            Iterator<String> classes = packageClasses.iterator();
	            while (classes.hasNext()) {
	                String packageClass = (String)classes.next();
	                outJava.println(packageClass);
	            }
	            outJava.flush(); outJava.close();
	        }
		} catch (IOException e) {
			// TODO Auto-generated catch block
			e.printStackTrace();
		}
    }
    
    public void processJavaSourceFiles(File path) {
    	if (path.isDirectory()) {
    		File[] files = path.listFiles();
    		for (int i=files.length;i>0;i--) {
    			processJavaSourceFiles(files[i-1]);
    		}
    	} else if (path.isFile() && path.getPath().endsWith(".java") &&
    			   !(path.getPath().indexOf("net/sf") != -1 ||
                             path.getPath().indexOf("net\\sf") != -1)) {
    		String[] moduleAndSet = getModuleAndSet(path);
    		if (moduleAndSet == null) {
    			System.out.println("Something wrong with the Java source file: " + path);    			
    		} else {
    			if (moduleAndSet[0] != null) {
        			addClassToCDKPackage(getSourceName(path), moduleAndSet[0]);
    			}
    			if (moduleAndSet[1] != null) {
    				addClassToCDKSet(getClassName(path), moduleAndSet[1]);
    			}
    		}
    	}
    }
    
    public String[] getModuleAndSet(File file) {
    	try {
    		String[] results = new String[2];
            results[0] = default_module;
    		results[1] = null;
			BufferedReader reader = new BufferedReader(
				new FileReader(file)
			);
			String line = null;
			boolean inComment = false;
			while ((line = reader.readLine()) != null) {
				int index = line.indexOf("/**");
				if (index != -1) {
					inComment = true;
					if (line.substring(index).indexOf("*/") != -1) inComment = false;
				} else {
					if (line.indexOf("*/") != -1) inComment = false;
				}
				
<<<<<<< HEAD
				if (!inComment && (line.indexOf("class") != -1 ||
=======
				if (!inComment && (line.indexOf("public class") != -1 ||
                                                line.indexOf("public enum") != -1 ||
>>>>>>> 3fd2b171
						line.indexOf("public interface") != -1 ||
						line.indexOf("public @interface") != -1 ||
						line.indexOf("abstract class") != -1 ||
						line.indexOf("final class") != -1)) {
					// Nothing specified: return the default 'extra'
					reader.close();
					return results;
				}
				
				index = line.indexOf("@cdk.module");
				String name = "";
				if (index != -1) {
					index += 11;
					// skip the first chars
					while (Character.isWhitespace(line.charAt(index))) index++;
					while (index < line.length() && 
						   !Character.isWhitespace(line.charAt(index))) {
						name += line.charAt(index);
						index++;
					}
					results[0] = name;
				} else {
					index = line.indexOf("@cdk.set");
					String set = "";
					if (index != -1) {
						index += 11;
						// skip the first chars
						while (Character.isWhitespace(line.charAt(index))) index++;
						while (index < line.length() && 
							   !Character.isWhitespace(line.charAt(index))) {
							set += line.charAt(index);
							index++;
						}
						results[1] = set;
					}
				}
			}
		} catch (Exception e) {
			e.printStackTrace();
		}
    	return null;
    }
    
	public static void main(String[] args) {
		if (args.length != 3) {
			System.out.println("Syntax: MakeJavafilesFiles <metainfDir> <sourceDir> <outputDir>");
			System.exit(-1);
		}
		
		MakeJavafilesFiles processor = new MakeJavafilesFiles(args[0], args[1], args[2]);
		
		processor.processJavaSourceFiles(new File(args[1]));
		processor.outputResults();
		
	}
	
    private String toAPIPath(String className) {
        StringBuffer sb = new StringBuffer();
        for (int i=0; i<className.length(); i++) {
            if (className.charAt(i) == '.') {
                sb.append('/');
            } else {
                sb.append(className.charAt(i));
            }
        }
        return sb.toString();
    }

    private String getSourceName(File classFile) {
    	// assume the pattern src/package/className.java
    	// return package/className
    	String tmp = classFile.getPath().substring(sourceDir.length()+1); 
        return tmp.substring(0, tmp.length()-5);
    }

    private String getClassName(File classFile) {
    	// assume the pattern src/package/className.java
    	// return package.className
    	StringBuffer sb = new StringBuffer();
    	String className = classFile.getPath().substring(sourceDir.length()+1);
        for (int i=0; i<className.length()-5; i++) {
            if (className.charAt(i) == '/' || className.charAt(i) == '\\') {
                sb.append('.');
            } else {
                sb.append(className.charAt(i));
            }
        }
        return sb.toString();
    }

    private void addClassToCDKPackage(String packageClass, String cdkPackageName) {
        List<String> packageClasses = cdkPackages.get(cdkPackageName);
        if (packageClasses == null) {
            packageClasses = new ArrayList<String>();
            cdkPackages.put(cdkPackageName, packageClasses);
        }
        packageClasses.add(packageClass);
    }

    private void addClassToCDKSet(String packageClass, String cdkPackageName) {
        List<String> packageClasses = cdkSets.get(cdkPackageName);
        if (packageClasses == null) {
            packageClasses = new ArrayList<String>();
            cdkSets.put(cdkPackageName, packageClasses);
        }
        packageClasses.add(packageClass);
    }

}<|MERGE_RESOLUTION|>--- conflicted
+++ resolved
@@ -188,13 +188,9 @@
 				} else {
 					if (line.indexOf("*/") != -1) inComment = false;
 				}
-				
-<<<<<<< HEAD
-				if (!inComment && (line.indexOf("class") != -1 ||
-=======
+
 				if (!inComment && (line.indexOf("public class") != -1 ||
                                                 line.indexOf("public enum") != -1 ||
->>>>>>> 3fd2b171
 						line.indexOf("public interface") != -1 ||
 						line.indexOf("public @interface") != -1 ||
 						line.indexOf("abstract class") != -1 ||
