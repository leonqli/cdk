/* $RCSfile$
 * $Author$
 * $Date$
 * $Revision$
 *
 * Copyright (C) 1997-2007  The Chemistry Development Kit (CDK) project
 *
 * Contact: cdk-devel@lists.sourceforge.net
 *
 * This program is free software; you can redistribute it and/or
 * modify it under the terms of the GNU Lesser General Public License
 * as published by the Free Software Foundation; either version 2.1
 * of the License, or (at your option) any later version.
 *
 * This program is distributed in the hope that it will be useful,
 * but WITHOUT ANY WARRANTY; without even the implied warranty of
 * MERCHANTABILITY or FITNESS FOR A PARTICULAR PURPOSE.  See the
 * GNU Lesser General Public License for more details.
 *
 * You should have received a copy of the GNU Lesser General Public License
 * along with this program; if not, write to the Free Software
 * Foundation, Inc., 51 Franklin St, Fifth Floor, Boston, MA 02110-1301 USA.
 */
package org.openscience.cdk.modulesuites;

<<<<<<< HEAD
import junit.framework.JUnit4TestAdapter;
import junit.framework.Test;
import junit.framework.TestSuite;
=======
import org.junit.runner.RunWith;
import org.junit.runners.Suite;
import org.junit.runners.Suite.SuiteClasses;
>>>>>>> 0d36ceb9
import org.openscience.cdk.coverage.QsarmolecularCoverageTest;
import org.openscience.cdk.qsar.ChiIndexUtilsTest;
import org.openscience.cdk.qsar.DescriptorEngineTest;
import org.openscience.cdk.qsar.DescriptorNamesTest;
import org.openscience.cdk.qsar.descriptors.molecular.*;

/**
 * TestSuite that runs all the sample tests.
 *
 * @cdk.module  test-qsarmolecular
 * @cdk.depends log4j.jar
 * @cdk.depends junit.jar
 * 
 * @cdk.bug     1860497
 */
@RunWith(value=Suite.class)
@SuiteClasses(value={
    QsarmolecularCoverageTest.class,
        
        // Individual Tests - Please add correlatively  
    ChiIndexUtilsTest.class,
    DescriptorEngineTest.class,
    DescriptorNamesTest.class,

//      from cdk.test.qsar.molecular
<<<<<<< HEAD
        suite.addTest(new JUnit4TestAdapter(ALOGPDescriptorTest.class));
        suite.addTest(new JUnit4TestAdapter(APolDescriptorTest.class));
        suite.addTest(new JUnit4TestAdapter(AromaticAtomsCountDescriptorTest.class));
        suite.addTest(new JUnit4TestAdapter(AromaticBondsCountDescriptorTest.class));
        suite.addTest(new JUnit4TestAdapter(AtomCountDescriptorTest.class));
        suite.addTest(new JUnit4TestAdapter(BCUTDescriptorTest.class));
        suite.addTest(new JUnit4TestAdapter(BondCountDescriptorTest.class));
        suite.addTest(new JUnit4TestAdapter(BPolDescriptorTest.class));
        suite.addTest(new JUnit4TestAdapter(ChiChainDescriptorTest.class));
        suite.addTest(new JUnit4TestAdapter(ChiPathDescriptorTest.class));
        suite.addTest(new JUnit4TestAdapter(ChiClusterDescriptorTest.class));
        suite.addTest(new JUnit4TestAdapter(ChiPathClusterDescriptorTest.class));
        suite.addTest(new JUnit4TestAdapter(CPSADescriptorTest.class));
        suite.addTest(new JUnit4TestAdapter(EccentricConnectivityIndexDescriptorTest.class));
        suite.addTest(new JUnit4TestAdapter(GravitationalIndexDescriptorTest.class));
        suite.addTest(new JUnit4TestAdapter(HBondAcceptorCountDescriptorTest.class));
        suite.addTest(new JUnit4TestAdapter(HBondDonorCountDescriptorTest.class));
        suite.addTest(new JUnit4TestAdapter(KappaShapeIndicesDescriptorTest.class));
        suite.addTest(new JUnit4TestAdapter(KierHallSmartsDescriptorTest.class));
        suite.addTest(new JUnit4TestAdapter(LargestChainDescriptorTest.class));
        suite.addTest(new JUnit4TestAdapter(LargestPiSystemDescriptorTest.class));
        suite.addTest(new JUnit4TestAdapter(LengthOverBreadthDescriptorTest.class));
        suite.addTest(new JUnit4TestAdapter(LongestAliphaticChainDescriptorTest.class));
        suite.addTest(new JUnit4TestAdapter(MDEDescriptorTest.class));
        suite.addTest(new JUnit4TestAdapter(MomentOfInertiaDescriptorTest.class));
        suite.addTest(new JUnit4TestAdapter(PetitjeanNumberDescriptorTest.class));
        suite.addTest(new JUnit4TestAdapter(PetitjeanShapeIndexDescriptorTest.class));
        suite.addTest(new JUnit4TestAdapter(RotatableBondsCountDescriptorTest.class));
        suite.addTest(new JUnit4TestAdapter(RuleOfFiveDescriptorTest.class));
        suite.addTest(new JUnit4TestAdapter(TPSADescriptorTest.class));
        suite.addTest(new JUnit4TestAdapter(VAdjMaDescriptorTest.class));
        suite.addTest(new JUnit4TestAdapter(WeightDescriptorTest.class));
        suite.addTest(new JUnit4TestAdapter(WeightedPathDescriptorTest.class));
        suite.addTest(new JUnit4TestAdapter(WHIMDescriptorTest.class));
        suite.addTest(new JUnit4TestAdapter(WienerNumbersDescriptorTest.class));
        suite.addTest(new JUnit4TestAdapter(XLogPDescriptorTest.class));
        suite.addTest(new JUnit4TestAdapter(ZagrebIndexDescriptorTest.class));
        suite.addTest(new JUnit4TestAdapter(AutocorrelationDescriptorChargeTest.class));
        suite.addTest(new JUnit4TestAdapter(AutocorrelationDescriptorMassTest.class));
        suite.addTest(new JUnit4TestAdapter(AutocorrelationDescriptorPolarizabilityTest.class));
        suite.addTest(new JUnit4TestAdapter(CarbonTypesDescriptorTest.class));

        return suite;
    }

}

=======
    ALOGPDescriptorTest.class,
    APolDescriptorTest.class,
    AromaticAtomsCountDescriptorTest.class,
    AromaticBondsCountDescriptorTest.class,
    AtomCountDescriptorTest.class,
    BCUTDescriptorTest.class,
    BondCountDescriptorTest.class,
    BPolDescriptorTest.class,
    ChiChainDescriptorTest.class,
    ChiPathDescriptorTest.class,
    ChiClusterDescriptorTest.class,
    ChiPathClusterDescriptorTest.class,
    CPSADescriptorTest.class,
    EccentricConnectivityIndexDescriptorTest.class,
    GravitationalIndexDescriptorTest.class,
    HBondAcceptorCountDescriptorTest.class,
    HBondDonorCountDescriptorTest.class,
    KappaShapeIndicesDescriptorTest.class,
    KierHallSmartsDescriptorTest.class,
    LargestChainDescriptorTest.class,
    LargestPiSystemDescriptorTest.class,
    LengthOverBreadthDescriptorTest.class,
    LongestAliphaticChainDescriptorTest.class,
    MDEDescriptorTest.class,
    MomentOfInertiaDescriptorTest.class,
    PetitjeanNumberDescriptorTest.class,
    PetitjeanShapeIndexDescriptorTest.class,
    RotatableBondsCountDescriptorTest.class,
    RuleOfFiveDescriptorTest.class,
    TPSADescriptorTest.class,
    VAdjMaDescriptorTest.class,
    WeightDescriptorTest.class,
    WeightedPathDescriptorTest.class,
    WHIMDescriptorTest.class,
    WienerNumbersDescriptorTest.class,
    XLogPDescriptorTest.class,
    ZagrebIndexDescriptorTest.class,
    AutocorrelationDescriptorChargeTest.class,
    AutocorrelationDescriptorMassTest.class,
    AutocorrelationDescriptorPolarizabilityTest.class,
    CarbonTypesDescriptorTest.class
})
public class MqsarmolecularTests {}

>>>>>>> 0d36ceb9
<|MERGE_RESOLUTION|>--- conflicted
+++ resolved
@@ -1,153 +1,136 @@
-/* $RCSfile$
- * $Author$
- * $Date$
- * $Revision$
- *
- * Copyright (C) 1997-2007  The Chemistry Development Kit (CDK) project
- *
- * Contact: cdk-devel@lists.sourceforge.net
- *
- * This program is free software; you can redistribute it and/or
- * modify it under the terms of the GNU Lesser General Public License
- * as published by the Free Software Foundation; either version 2.1
- * of the License, or (at your option) any later version.
- *
- * This program is distributed in the hope that it will be useful,
- * but WITHOUT ANY WARRANTY; without even the implied warranty of
- * MERCHANTABILITY or FITNESS FOR A PARTICULAR PURPOSE.  See the
- * GNU Lesser General Public License for more details.
- *
- * You should have received a copy of the GNU Lesser General Public License
- * along with this program; if not, write to the Free Software
- * Foundation, Inc., 51 Franklin St, Fifth Floor, Boston, MA 02110-1301 USA.
- */
-package org.openscience.cdk.modulesuites;
-
-<<<<<<< HEAD
-import junit.framework.JUnit4TestAdapter;
-import junit.framework.Test;
-import junit.framework.TestSuite;
-=======
-import org.junit.runner.RunWith;
-import org.junit.runners.Suite;
-import org.junit.runners.Suite.SuiteClasses;
->>>>>>> 0d36ceb9
-import org.openscience.cdk.coverage.QsarmolecularCoverageTest;
-import org.openscience.cdk.qsar.ChiIndexUtilsTest;
-import org.openscience.cdk.qsar.DescriptorEngineTest;
-import org.openscience.cdk.qsar.DescriptorNamesTest;
-import org.openscience.cdk.qsar.descriptors.molecular.*;
-
-/**
- * TestSuite that runs all the sample tests.
- *
- * @cdk.module  test-qsarmolecular
- * @cdk.depends log4j.jar
- * @cdk.depends junit.jar
- * 
- * @cdk.bug     1860497
- */
-@RunWith(value=Suite.class)
-@SuiteClasses(value={
-    QsarmolecularCoverageTest.class,
-        
-        // Individual Tests - Please add correlatively  
-    ChiIndexUtilsTest.class,
-    DescriptorEngineTest.class,
-    DescriptorNamesTest.class,
-
-//      from cdk.test.qsar.molecular
-<<<<<<< HEAD
-        suite.addTest(new JUnit4TestAdapter(ALOGPDescriptorTest.class));
-        suite.addTest(new JUnit4TestAdapter(APolDescriptorTest.class));
-        suite.addTest(new JUnit4TestAdapter(AromaticAtomsCountDescriptorTest.class));
-        suite.addTest(new JUnit4TestAdapter(AromaticBondsCountDescriptorTest.class));
-        suite.addTest(new JUnit4TestAdapter(AtomCountDescriptorTest.class));
-        suite.addTest(new JUnit4TestAdapter(BCUTDescriptorTest.class));
-        suite.addTest(new JUnit4TestAdapter(BondCountDescriptorTest.class));
-        suite.addTest(new JUnit4TestAdapter(BPolDescriptorTest.class));
-        suite.addTest(new JUnit4TestAdapter(ChiChainDescriptorTest.class));
-        suite.addTest(new JUnit4TestAdapter(ChiPathDescriptorTest.class));
-        suite.addTest(new JUnit4TestAdapter(ChiClusterDescriptorTest.class));
-        suite.addTest(new JUnit4TestAdapter(ChiPathClusterDescriptorTest.class));
-        suite.addTest(new JUnit4TestAdapter(CPSADescriptorTest.class));
-        suite.addTest(new JUnit4TestAdapter(EccentricConnectivityIndexDescriptorTest.class));
-        suite.addTest(new JUnit4TestAdapter(GravitationalIndexDescriptorTest.class));
-        suite.addTest(new JUnit4TestAdapter(HBondAcceptorCountDescriptorTest.class));
-        suite.addTest(new JUnit4TestAdapter(HBondDonorCountDescriptorTest.class));
-        suite.addTest(new JUnit4TestAdapter(KappaShapeIndicesDescriptorTest.class));
-        suite.addTest(new JUnit4TestAdapter(KierHallSmartsDescriptorTest.class));
-        suite.addTest(new JUnit4TestAdapter(LargestChainDescriptorTest.class));
-        suite.addTest(new JUnit4TestAdapter(LargestPiSystemDescriptorTest.class));
-        suite.addTest(new JUnit4TestAdapter(LengthOverBreadthDescriptorTest.class));
-        suite.addTest(new JUnit4TestAdapter(LongestAliphaticChainDescriptorTest.class));
-        suite.addTest(new JUnit4TestAdapter(MDEDescriptorTest.class));
-        suite.addTest(new JUnit4TestAdapter(MomentOfInertiaDescriptorTest.class));
-        suite.addTest(new JUnit4TestAdapter(PetitjeanNumberDescriptorTest.class));
-        suite.addTest(new JUnit4TestAdapter(PetitjeanShapeIndexDescriptorTest.class));
-        suite.addTest(new JUnit4TestAdapter(RotatableBondsCountDescriptorTest.class));
-        suite.addTest(new JUnit4TestAdapter(RuleOfFiveDescriptorTest.class));
-        suite.addTest(new JUnit4TestAdapter(TPSADescriptorTest.class));
-        suite.addTest(new JUnit4TestAdapter(VAdjMaDescriptorTest.class));
-        suite.addTest(new JUnit4TestAdapter(WeightDescriptorTest.class));
-        suite.addTest(new JUnit4TestAdapter(WeightedPathDescriptorTest.class));
-        suite.addTest(new JUnit4TestAdapter(WHIMDescriptorTest.class));
-        suite.addTest(new JUnit4TestAdapter(WienerNumbersDescriptorTest.class));
-        suite.addTest(new JUnit4TestAdapter(XLogPDescriptorTest.class));
-        suite.addTest(new JUnit4TestAdapter(ZagrebIndexDescriptorTest.class));
-        suite.addTest(new JUnit4TestAdapter(AutocorrelationDescriptorChargeTest.class));
-        suite.addTest(new JUnit4TestAdapter(AutocorrelationDescriptorMassTest.class));
-        suite.addTest(new JUnit4TestAdapter(AutocorrelationDescriptorPolarizabilityTest.class));
-        suite.addTest(new JUnit4TestAdapter(CarbonTypesDescriptorTest.class));
-
-        return suite;
-    }
-
-}
-
-=======
-    ALOGPDescriptorTest.class,
-    APolDescriptorTest.class,
-    AromaticAtomsCountDescriptorTest.class,
-    AromaticBondsCountDescriptorTest.class,
-    AtomCountDescriptorTest.class,
-    BCUTDescriptorTest.class,
-    BondCountDescriptorTest.class,
-    BPolDescriptorTest.class,
-    ChiChainDescriptorTest.class,
-    ChiPathDescriptorTest.class,
-    ChiClusterDescriptorTest.class,
-    ChiPathClusterDescriptorTest.class,
-    CPSADescriptorTest.class,
-    EccentricConnectivityIndexDescriptorTest.class,
-    GravitationalIndexDescriptorTest.class,
-    HBondAcceptorCountDescriptorTest.class,
-    HBondDonorCountDescriptorTest.class,
-    KappaShapeIndicesDescriptorTest.class,
-    KierHallSmartsDescriptorTest.class,
-    LargestChainDescriptorTest.class,
-    LargestPiSystemDescriptorTest.class,
-    LengthOverBreadthDescriptorTest.class,
-    LongestAliphaticChainDescriptorTest.class,
-    MDEDescriptorTest.class,
-    MomentOfInertiaDescriptorTest.class,
-    PetitjeanNumberDescriptorTest.class,
-    PetitjeanShapeIndexDescriptorTest.class,
-    RotatableBondsCountDescriptorTest.class,
-    RuleOfFiveDescriptorTest.class,
-    TPSADescriptorTest.class,
-    VAdjMaDescriptorTest.class,
-    WeightDescriptorTest.class,
-    WeightedPathDescriptorTest.class,
-    WHIMDescriptorTest.class,
-    WienerNumbersDescriptorTest.class,
-    XLogPDescriptorTest.class,
-    ZagrebIndexDescriptorTest.class,
-    AutocorrelationDescriptorChargeTest.class,
-    AutocorrelationDescriptorMassTest.class,
-    AutocorrelationDescriptorPolarizabilityTest.class,
-    CarbonTypesDescriptorTest.class
-})
-public class MqsarmolecularTests {}
-
->>>>>>> 0d36ceb9
+/* $RCSfile$
+ * $Author$
+ * $Date$
+ * $Revision$
+ *
+ * Copyright (C) 1997-2007  The Chemistry Development Kit (CDK) project
+ *
+ * Contact: cdk-devel@lists.sourceforge.net
+ *
+ * This program is free software; you can redistribute it and/or
+ * modify it under the terms of the GNU Lesser General Public License
+ * as published by the Free Software Foundation; either version 2.1
+ * of the License, or (at your option) any later version.
+ *
+ * This program is distributed in the hope that it will be useful,
+ * but WITHOUT ANY WARRANTY; without even the implied warranty of
+ * MERCHANTABILITY or FITNESS FOR A PARTICULAR PURPOSE.  See the
+ * GNU Lesser General Public License for more details.
+ *
+ * You should have received a copy of the GNU Lesser General Public License
+ * along with this program; if not, write to the Free Software
+ * Foundation, Inc., 51 Franklin St, Fifth Floor, Boston, MA 02110-1301 USA.
+ */
+package org.openscience.cdk.modulesuites;
+
+import org.junit.runner.RunWith;
+import org.junit.runners.Suite;
+import org.junit.runners.Suite.SuiteClasses;
+import org.openscience.cdk.coverage.QsarmolecularCoverageTest;
+import org.openscience.cdk.qsar.ChiIndexUtilsTest;
+import org.openscience.cdk.qsar.DescriptorEngineTest;
+import org.openscience.cdk.qsar.DescriptorNamesTest;
+import org.openscience.cdk.qsar.descriptors.molecular.ALOGPDescriptorTest;
+import org.openscience.cdk.qsar.descriptors.molecular.APolDescriptorTest;
+import org.openscience.cdk.qsar.descriptors.molecular.AromaticAtomsCountDescriptorTest;
+import org.openscience.cdk.qsar.descriptors.molecular.AromaticBondsCountDescriptorTest;
+import org.openscience.cdk.qsar.descriptors.molecular.AtomCountDescriptorTest;
+import org.openscience.cdk.qsar.descriptors.molecular.AutocorrelationDescriptorChargeTest;
+import org.openscience.cdk.qsar.descriptors.molecular.AutocorrelationDescriptorMassTest;
+import org.openscience.cdk.qsar.descriptors.molecular.AutocorrelationDescriptorPolarizabilityTest;
+import org.openscience.cdk.qsar.descriptors.molecular.BCUTDescriptorTest;
+import org.openscience.cdk.qsar.descriptors.molecular.BPolDescriptorTest;
+import org.openscience.cdk.qsar.descriptors.molecular.BondCountDescriptorTest;
+import org.openscience.cdk.qsar.descriptors.molecular.CPSADescriptorTest;
+import org.openscience.cdk.qsar.descriptors.molecular.CarbonTypesDescriptorTest;
+import org.openscience.cdk.qsar.descriptors.molecular.ChiChainDescriptorTest;
+import org.openscience.cdk.qsar.descriptors.molecular.ChiClusterDescriptorTest;
+import org.openscience.cdk.qsar.descriptors.molecular.ChiPathClusterDescriptorTest;
+import org.openscience.cdk.qsar.descriptors.molecular.ChiPathDescriptorTest;
+import org.openscience.cdk.qsar.descriptors.molecular.EccentricConnectivityIndexDescriptorTest;
+import org.openscience.cdk.qsar.descriptors.molecular.GravitationalIndexDescriptorTest;
+import org.openscience.cdk.qsar.descriptors.molecular.HBondAcceptorCountDescriptorTest;
+import org.openscience.cdk.qsar.descriptors.molecular.HBondDonorCountDescriptorTest;
+import org.openscience.cdk.qsar.descriptors.molecular.KappaShapeIndicesDescriptorTest;
+import org.openscience.cdk.qsar.descriptors.molecular.KierHallSmartsDescriptorTest;
+import org.openscience.cdk.qsar.descriptors.molecular.LargestChainDescriptorTest;
+import org.openscience.cdk.qsar.descriptors.molecular.LargestPiSystemDescriptorTest;
+import org.openscience.cdk.qsar.descriptors.molecular.LengthOverBreadthDescriptorTest;
+import org.openscience.cdk.qsar.descriptors.molecular.LongestAliphaticChainDescriptorTest;
+import org.openscience.cdk.qsar.descriptors.molecular.MDEDescriptorTest;
+import org.openscience.cdk.qsar.descriptors.molecular.MomentOfInertiaDescriptorTest;
+import org.openscience.cdk.qsar.descriptors.molecular.PetitjeanNumberDescriptorTest;
+import org.openscience.cdk.qsar.descriptors.molecular.PetitjeanShapeIndexDescriptorTest;
+import org.openscience.cdk.qsar.descriptors.molecular.RotatableBondsCountDescriptorTest;
+import org.openscience.cdk.qsar.descriptors.molecular.RuleOfFiveDescriptorTest;
+import org.openscience.cdk.qsar.descriptors.molecular.TPSADescriptorTest;
+import org.openscience.cdk.qsar.descriptors.molecular.VAdjMaDescriptorTest;
+import org.openscience.cdk.qsar.descriptors.molecular.WHIMDescriptorTest;
+import org.openscience.cdk.qsar.descriptors.molecular.WeightDescriptorTest;
+import org.openscience.cdk.qsar.descriptors.molecular.WeightedPathDescriptorTest;
+import org.openscience.cdk.qsar.descriptors.molecular.WienerNumbersDescriptorTest;
+import org.openscience.cdk.qsar.descriptors.molecular.XLogPDescriptorTest;
+import org.openscience.cdk.qsar.descriptors.molecular.ZagrebIndexDescriptorTest;
+
+/**
+ * TestSuite that runs all the sample tests.
+ *
+ * @cdk.module  test-qsarmolecular
+ * @cdk.depends log4j.jar
+ * @cdk.depends junit.jar
+ * 
+ * @cdk.bug     1860497
+ */
+@RunWith(value=Suite.class)
+@SuiteClasses(value={
+    QsarmolecularCoverageTest.class,
+        
+        // Individual Tests - Please add correlatively  
+    ChiIndexUtilsTest.class,
+    DescriptorEngineTest.class,
+    DescriptorNamesTest.class,
+
+//      from cdk.test.qsar.molecular
+    ALOGPDescriptorTest.class,
+    APolDescriptorTest.class,
+    AromaticAtomsCountDescriptorTest.class,
+    AromaticBondsCountDescriptorTest.class,
+    AtomCountDescriptorTest.class,
+    BCUTDescriptorTest.class,
+    BondCountDescriptorTest.class,
+    BPolDescriptorTest.class,
+    ChiChainDescriptorTest.class,
+    ChiPathDescriptorTest.class,
+    ChiClusterDescriptorTest.class,
+    ChiPathClusterDescriptorTest.class,
+    CPSADescriptorTest.class,
+    EccentricConnectivityIndexDescriptorTest.class,
+    GravitationalIndexDescriptorTest.class,
+    HBondAcceptorCountDescriptorTest.class,
+    HBondDonorCountDescriptorTest.class,
+    KappaShapeIndicesDescriptorTest.class,
+    KierHallSmartsDescriptorTest.class,
+    LargestChainDescriptorTest.class,
+    LargestPiSystemDescriptorTest.class,
+    LengthOverBreadthDescriptorTest.class,
+    LongestAliphaticChainDescriptorTest.class,
+    MDEDescriptorTest.class,
+    MomentOfInertiaDescriptorTest.class,
+    PetitjeanNumberDescriptorTest.class,
+    PetitjeanShapeIndexDescriptorTest.class,
+    RotatableBondsCountDescriptorTest.class,
+    RuleOfFiveDescriptorTest.class,
+    TPSADescriptorTest.class,
+    VAdjMaDescriptorTest.class,
+    WeightDescriptorTest.class,
+    WeightedPathDescriptorTest.class,
+    WHIMDescriptorTest.class,
+    WienerNumbersDescriptorTest.class,
+    XLogPDescriptorTest.class,
+    ZagrebIndexDescriptorTest.class,
+    AutocorrelationDescriptorChargeTest.class,
+    AutocorrelationDescriptorMassTest.class,
+    AutocorrelationDescriptorPolarizabilityTest.class,
+    CarbonTypesDescriptorTest.class
+})
+public class MqsarmolecularTests {}