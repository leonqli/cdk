--- conflicted
+++ resolved
@@ -25,10 +25,7 @@
 
 import org.junit.Assert;
 import org.junit.Before;
-<<<<<<< HEAD
-=======
 import org.junit.Ignore;
->>>>>>> 0d36ceb9
 import org.junit.Test;
 import org.openscience.cdk.DefaultChemObjectBuilder;
 import org.openscience.cdk.exception.CDKException;
@@ -51,28 +48,7 @@
     	setDescriptor(XLogPDescriptor.class);
     }
 
-<<<<<<< HEAD
-//	public void testXLogPDescriptor() throws ClassNotFoundException, CDKException, java.lang.Exception {
-//	
-//	// each test is for one or more atom types:
-//	// 1. Test for cumarine
-//	IMolecularDescriptor setDescriptor(XLogPDescriptor.class);
-//	Object[] params = {new Boolean(true)};
-//	descriptor.setParameters(params);
-//	SmilesParser sp = new SmilesParser(DefaultChemObjectBuilder.getInstance());
-//	IMolecule mol = sp.parseSmiles("COc1ccccc1C(C3=C(O)c2ccccc2CC3=O)c5c(O)c4ccccc4oc5=O"); // a cumarine
-//	HydrogenAdder hAdder = new HydrogenAdder();
-//	hAdder.addExplicitHydrogensToSatisfyValency(mol);
-//	logger.debug("Cumarine:"+((DoubleResult)descriptor.calculate(mol).getValue()).doubleValue());
-//	//Assert.assertEquals(4.54, ((DoubleResult)descriptor.calculate(mol).getValue()).doubleValue(), 0.1); //at:  16
-//	
-//	
-//}
-
-    @Test public void testno688() throws ClassNotFoundException, CDKException, java.lang.Exception {
-=======
     @Ignore @Test public void testno688() throws ClassNotFoundException, CDKException, java.lang.Exception {
->>>>>>> 0d36ceb9
         Object[] params = {new Boolean(true), new Boolean(false)};
         descriptor.setParameters(params);
         SmilesParser sp = new SmilesParser(DefaultChemObjectBuilder.getInstance());
@@ -93,11 +69,7 @@
         assertAtomTypesPerceived(mol);
         addExplicitHydrogens(mol);
         //logger.debug("no1596:"+((DoubleResult)descriptor.calculate(mol).getValue()).doubleValue()+"\n");
-<<<<<<< HEAD
-        Assert.assertEquals(0.86, ((DoubleResult) descriptor.calculate(mol).getValue()).doubleValue(), 0.1); //at:  16
-=======
         Assert.assertEquals(0.86, ((DoubleResult) descriptor.calculate(mol).getValue()).doubleValue(), 1.0); //at:  16
->>>>>>> 0d36ceb9
     }
 
     @Test public void testno367() throws ClassNotFoundException, CDKException, java.lang.Exception {
@@ -155,11 +127,7 @@
         Assert.assertEquals(4.62, ((DoubleResult) descriptor.calculate(mol).getValue()).doubleValue(), 0.1); //at:  16
     }
 
-<<<<<<< HEAD
-    @Test public void testno937() throws ClassNotFoundException, CDKException, java.lang.Exception {
-=======
     @Ignore @Test public void testno937() throws ClassNotFoundException, CDKException, java.lang.Exception {
->>>>>>> 0d36ceb9
         Object[] params = {new Boolean(true), new Boolean(false)};
         descriptor.setParameters(params);
         SmilesParser sp = new SmilesParser(DefaultChemObjectBuilder.getInstance());
@@ -178,11 +146,7 @@
         assertAtomTypesPerceived(mol);
         addExplicitHydrogens(mol);
         //logger.debug("no990:"+((DoubleResult)descriptor.calculate(mol).getValue()).doubleValue()+"\n");
-<<<<<<< HEAD
-        Assert.assertEquals(1.834, ((DoubleResult) descriptor.calculate(mol).getValue()).doubleValue(), 0.1); //at:  16
-=======
         Assert.assertEquals(1.834, ((DoubleResult) descriptor.calculate(mol).getValue()).doubleValue(), 1.0); //at:  16
->>>>>>> 0d36ceb9
     }
 
     @Test public void testno1000() throws ClassNotFoundException, CDKException, java.lang.Exception {
@@ -193,11 +157,7 @@
         assertAtomTypesPerceived(mol);
         addExplicitHydrogens(mol);
         //logger.debug("no10000:"+((DoubleResult)descriptor.calculate(mol).getValue()).doubleValue()+"\n");
-<<<<<<< HEAD
-        Assert.assertEquals(2.809, ((DoubleResult) descriptor.calculate(mol).getValue()).doubleValue(), 0.1); //at:  16
-=======
         Assert.assertEquals(2.809, ((DoubleResult) descriptor.calculate(mol).getValue()).doubleValue(), 1.0); //at:  16
->>>>>>> 0d36ceb9
     }
 
     @Test public void testApirinBug1296383() throws ClassNotFoundException, CDKException, java.lang.Exception {
@@ -219,11 +179,7 @@
         assertAtomTypesPerceived(mol);
         addExplicitHydrogens(mol);
         //logger.debug("no1429:"+((DoubleResult)descriptor.calculate(mol).getValue()).doubleValue()+"\n");
-<<<<<<< HEAD
-        Assert.assertEquals(0.31, ((DoubleResult) descriptor.calculate(mol).getValue()).doubleValue(), 0.1); //at:  16
-=======
         Assert.assertEquals(0.31, ((DoubleResult) descriptor.calculate(mol).getValue()).doubleValue(), 1.0); //at:  16
->>>>>>> 0d36ceb9
     }
 
     @Test public void testno1274() throws ClassNotFoundException, CDKException, java.lang.Exception {
@@ -234,11 +190,7 @@
         assertAtomTypesPerceived(mol);
         addExplicitHydrogens(mol);
         //logger.debug("no1274:"+((DoubleResult)descriptor.calculate(mol).getValue()).doubleValue()+"\n");
-<<<<<<< HEAD
-        Assert.assertEquals(-1.487, ((DoubleResult) descriptor.calculate(mol).getValue()).doubleValue(), 0.1); //at:  16
-=======
         Assert.assertEquals(-1.487, ((DoubleResult) descriptor.calculate(mol).getValue()).doubleValue(), 1.0); //at:  16
->>>>>>> 0d36ceb9
     }
 
     @Test public void testno454() throws ClassNotFoundException, CDKException, java.lang.Exception {
@@ -276,11 +228,7 @@
         assertAtomTypesPerceived(mol);
         addExplicitHydrogens(mol);
         //logger.debug("Aprindine:"+((DoubleResult)descriptor.calculate(mol).getValue()).doubleValue()+"\n");
-<<<<<<< HEAD
-        Assert.assertEquals(5.03, ((DoubleResult) descriptor.calculate(mol).getValue()).doubleValue(), 0.1); //at:  16
-=======
         Assert.assertEquals(5.03, ((DoubleResult) descriptor.calculate(mol).getValue()).doubleValue(), 1.0); //at:  16
->>>>>>> 0d36ceb9
     }
 
     @Test public void test1844() throws ClassNotFoundException, CDKException, java.lang.Exception {
@@ -292,11 +240,7 @@
         assertAtomTypesPerceived(mol);
         addExplicitHydrogens(mol);
         //logger.debug("no1844:"+((DoubleResult)descriptor.calculate(mol).getValue()).doubleValue()+"\n");
-<<<<<<< HEAD
-        Assert.assertEquals(5.22, ((DoubleResult) descriptor.calculate(mol).getValue()).doubleValue(), 0.1); //at:  16
-=======
         Assert.assertEquals(5.22, ((DoubleResult) descriptor.calculate(mol).getValue()).doubleValue(), 1.0); //at:  16
->>>>>>> 0d36ceb9
     }
 
     @Test public void test1810() throws ClassNotFoundException, CDKException, java.lang.Exception {
@@ -307,11 +251,7 @@
         assertAtomTypesPerceived(mol);
         addExplicitHydrogens(mol);
         //logger.debug("no1810:"+((DoubleResult)descriptor.calculate(mol).getValue()).doubleValue()+"\n");
-<<<<<<< HEAD
-        Assert.assertEquals(4.56, ((DoubleResult) descriptor.calculate(mol).getValue()).doubleValue(), 0.1); //at:  16
-=======
         Assert.assertEquals(4.56, ((DoubleResult) descriptor.calculate(mol).getValue()).doubleValue(), 1.0); //at:  16
->>>>>>> 0d36ceb9
     }
 
     /**
