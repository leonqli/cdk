/* $Revision$ $Author$ $Date$    
 * 
 * Copyright (C) 1997-2008  The Chemistry Development Kit (CDK) project
 * 
 * Contact: cdk-devel@lists.sourceforge.net
 * 
 * This program is free software; you can redistribute it and/or
 * modify it under the terms of the GNU Lesser General Public License
 * as published by the Free Software Foundation; either version 2.1
 * of the License, or (at your option) any later version.
 * 
 * This program is distributed in the hope that it will be useful,
 * but WITHOUT ANY WARRANTY; without even the implied warranty of
 * MERCHANTABILITY or FITNESS FOR A PARTICULAR PURPOSE.  See the
 * GNU Lesser General Public License for more details.
 * 
 * You should have received a copy of the GNU Lesser General Public License
 * along with this program; if not, write to the Free Software
 * Foundation, Inc., 51 Franklin St, Fifth Floor, Boston, MA 02110-1301 USA.
 */
package org.openscience.cdk;

import org.junit.BeforeClass;
import org.openscience.cdk.interfaces.AbstractMoleculeSetTest;
import org.openscience.cdk.interfaces.IChemObject;
import org.openscience.cdk.interfaces.ITestObjectBuilder;

/**
 * Checks the functionality of the MoleculeSet class.
 *
 * @cdk.module test-data
 *
 * @see org.openscience.cdk.MoleculeSet
 */
public class MoleculeSetTest extends AbstractMoleculeSetTest {

    @BeforeClass public static void setUp() {
        setTestObjectBuilder(new ITestObjectBuilder() {
            public IChemObject newTestObject() {
                return new MoleculeSet();
            }
        });
    }
<<<<<<< HEAD
    
    @Test public void testClone() throws CloneNotSupportedException{
        IMoleculeSet moleculeSet = DefaultChemObjectBuilder.getInstance()
            .newInstance(IMoleculeSet.class);
        IMolecule mol = moleculeSet.getBuilder().newInstance(IMolecule.class);
        moleculeSet.addAtomContainer(mol);
        //we test that the molecule added is actually in the moleculeSet
        Assert.assertSame(mol, moleculeSet.getAtomContainer(0));
        moleculeSet.clone();
        //after the clone, the molecule added should still be in the moleculeSet
        Assert.assertSame(mol, moleculeSet.getAtomContainer(0));
    }
=======

>>>>>>> 7b9d84e4
}<|MERGE_RESOLUTION|>--- conflicted
+++ resolved
@@ -41,20 +41,5 @@
             }
         });
     }
-<<<<<<< HEAD
-    
-    @Test public void testClone() throws CloneNotSupportedException{
-        IMoleculeSet moleculeSet = DefaultChemObjectBuilder.getInstance()
-            .newInstance(IMoleculeSet.class);
-        IMolecule mol = moleculeSet.getBuilder().newInstance(IMolecule.class);
-        moleculeSet.addAtomContainer(mol);
-        //we test that the molecule added is actually in the moleculeSet
-        Assert.assertSame(mol, moleculeSet.getAtomContainer(0));
-        moleculeSet.clone();
-        //after the clone, the molecule added should still be in the moleculeSet
-        Assert.assertSame(mol, moleculeSet.getAtomContainer(0));
-    }
-=======
 
->>>>>>> 7b9d84e4
 }